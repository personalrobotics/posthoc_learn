--- conflicted
+++ resolved
@@ -83,19 +83,13 @@
 class Greedy(HardConstraint):
     def __init__(self, T, n, dF, dG, lambF=1E-2, lambG=0):
         super(Greedy, self).__init__(T, n, dF, dG, lambF, lambG)
-<<<<<<< HEAD
-        self.usePosthoc = (lambG != 0)
-
         if self.usePosthoc:
-            self.label = "Post Hoc * Greedy"
+            self.label = "Greedy (Post Hoc)"
         else:
-            self.label = "Normal * Greedy"
+            self.label = "Greedy"
         
     def choice(self, t, context):
-        con_shape = context.shape[0]
-        p_dist = np.dot(context, self.phiF.T)
-        
-        return np.argmin(p_dist)
+        return np.argmin(np.dot(context, self.phiF.T))
 
 class EpsilonGreedy(HardConstraint):
     def __init__(self, T, n, dF, dG, lambF=1E-2, lambG=0, epsilon=0.1):
@@ -141,13 +135,3 @@
     def update(self, context, arm, loss, posthoc):
         super(LinUCB, self).update(context, arm, loss, posthoc)
         self.Ainv[arm] = np.linalg.inv(self.AF[arm])
-=======
-        
-        if self.usePosthoc:
-            self.label = "Greedy (Post Hoc)"
-        else:
-            self.label = "Greedy"
-        
-    def choice(self, t, context):
-        return np.argmin(np.dot(context, self.phiF.T))
->>>>>>> 3316ad00
